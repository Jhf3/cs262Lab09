--- conflicted
+++ resolved
@@ -1,4 +1,3 @@
-<<<<<<< HEAD
 /**
  * This module implements a REST-inspired web service for the Monopoly DB hosted
  * on PostgreSQL for Azure. Notes:
@@ -234,227 +233,4 @@
             next(error);
         });
 
-}
-=======
-/**
- * This module implements a REST-inspired web service for the Monopoly DB hosted
- * on PostgreSQL for Azure. Notes:
- *
- * - Currently, this service supports the Player table only.
- *
- * - This service is written in TypeScript and uses Node type-stripping, which
- * is experimental, but simple (see: https://nodejs.org/en/learn/typescript/run-natively).
- * To do a static type check, run the following:
- *      npm run type-check
- *
- * - The service assumes that the database connection strings and the server
- * mode are set in environment variables (e.g., using a git-ignored `.env.sh` file).
- * See the DB_* variables used by pgPromise.
- *
- * - To execute locally, run the following:
- *      source .env
- *      npm start
- *
- * - To guard against SQL injection attacks, this code uses pgPromise's built-in
- * variable escaping. This prevents a client from issuing this SQL-injection URL:
- *     `https://cs262.azurewebsites.net/players/1;DELETE FROM Player`
- * which would delete records in the PlayerGame and then the Player tables.
- * In particular, we don't use JS template strings because this doesn't filter
- * client-supplied values properly. We didn't do this, but we would also want to
- * create and connect to a new PostgreSQL account with limited privileges for the
- * application, rather than using the administrator account, which can get DB
- * meta-information from the system tables.
- *
- * - The endpoints call `next(err)` to handle errors without crashing the service.
- * This initiates the default error handling middleware, which logs full error
- * details to the server-side console and returns uninformative HTTP 500
- * responses to clients. This makes the service a bit more secure (because it
- * doesn't reveal database details to clients), but also makes it more difficult
- * for API users (because they don't get useful error messages).
- *
- * @author: kvlinden
- * @date: Summer, 2020
- * @date: Fall, 2025 (updated to JS->TS, Node version, master->main repo, added SQL injection examples)
- */
-
-import express from 'express';
-import pgPromise from 'pg-promise';
-
-// Import types for compile-time checking.
-import type { Request, Response, NextFunction } from 'express';
-import type { Player, PlayerInput } from './player.js';
-
-// Set up the database
-const db = pgPromise()({
-    host: process.env.DB_SERVER,
-    port: parseInt(process.env.DB_PORT as string) || 5432,
-    database: process.env.DB_DATABASE,
-    user: process.env.DB_USER,
-    password: process.env.DB_PASSWORD,
-});
-
-// Configure the server and its routes
-const app = express();
-const port: number = parseInt(process.env.PORT as string) || 3000;
-const router = express.Router();
-
-router.use(express.json());
-router.get('/', readHello);
-router.get('/players', readPlayers);
-router.get('/players/:id', readPlayer);
-router.put('/players/:id', updatePlayer);
-router.post('/players', createPlayer);
-router.delete('/players/:id', deletePlayer);
-
-// For testing only; vulnerable to SQL injection!
-// router.get('/bad/players/:id', readPlayerBad);
-
-app.use(router);
-
-// Custom error handler - must be defined AFTER all routes
-app.use((err: Error, _req: Request, res: Response, _next: NextFunction): void => {
-    // Log the full error server-side for debugging
-    console.error('Error:', err.message);
-    console.error('Stack:', err.stack);
-
-    // Send generic error to client (never expose internal details)
-    res.status(500).json({
-        error: 'An internal server error occurred'
-    });
-});
-
-app.listen(port, (): void => {
-    console.log(`Listening on port ${port}`);
-});
-
-/**
- * This utility function standardizes the response pattern for database queries,
- * returning the data using the given response, or a 404 status for null data
- * (e.g., when a record is not found).
- */
-function returnDataOr404(response: Response, data: unknown): void {
-    if (data == null) {
-        response.sendStatus(404);
-    } else {
-        response.send(data);
-    }
-}
-
-/**
- * This endpoint returns a simple hello-world message, serving as a basic
- * health check and welcome message for the API.
- */
-function readHello(_request: Request, response: Response): void {
-    response.send('Hello, CS 262 Monopoly service!');
-}
-
-// CRUD functions
-
-/**
- * Retrieves all players from the database.
- */
-function readPlayers(_request: Request, response: Response, next: NextFunction): void {
-    db.manyOrNone('SELECT * FROM Player')
-        .then((data: Player[]): void => {
-            // data is a list, never null, so returnDataOr404 isn't needed.
-            response.send(data);
-        })
-        .catch((error: Error): void => {
-            next(error);
-        });
-}
-
-/**
- * Retrieves a specific player by ID.
- */
-function readPlayer(request: Request, response: Response, next: NextFunction): void {
-    db.oneOrNone('SELECT * FROM Player WHERE id=${id}', request.params)
-        .then((data: Player | null): void => {
-            returnDataOr404(response, data);
-        })
-        .catch((error: Error): void => {
-            next(error);
-        });
-}
-
-/**
- * This function is intentionally vulnerable to SQL injection attacks because it:
- * - Directly concatenates user input into the SQL query string rather than using parameterized queries.
- * - Allows manyOrNone results, rather than the zero-or-one it should expect.
- * - Uses a PSQL administrator account, which has more privileges than it needs.
- * See `sql/test-sqlInjection.http` for example attack URLs and CURL commands.
- */
-// function readPlayerBad(request: Request, response: Response, next: NextFunction): void {
-//     db.manyOrNone('SELECT * FROM Player WHERE id=' + request.params.id)
-//         .then((data: Player[] | null): void => {
-//             returnDataOr404(response, data);
-//         })
-//         .catch((error: Error): void => {
-//             next(error);
-//         });
-// }
-
-/**
- * This function updates an existing player's information, returning the
- * updated player's ID if successful, or a 404 status if the player doesn't
- * exist.
- */
-function updatePlayer(request: Request, response: Response, next: NextFunction): void {
-    db.oneOrNone('UPDATE Player SET email=${body.email}, name=${body.name} WHERE id=${params.id} RETURNING id', {
-        params: request.params,
-        body: request.body as PlayerInput
-    })
-        .then((data: { id: number } | null): void => {
-            returnDataOr404(response, data);
-        })
-        .catch((error: Error): void => {
-            next(error);
-        });
-}
-
-/**
- * This function creates a new player in the database based on the provided
- * email and name, returning the newly created player's ID. The database is
- * assumed to automatically assign a unique ID using auto-increment.
- */
-function createPlayer(request: Request, response: Response, next: NextFunction): void {
-    db.one('INSERT INTO Player(email, name) VALUES (${email}, ${name}) RETURNING id',
-        request.body as PlayerInput
-    )
-        .then((data: { id: number }): void => {
-            // New players are always created, so returnDataOr404 isn't needed.
-            response.send(data);
-        })
-        .catch((error: Error): void => {
-            next(error);
-        });
-}
-
-/**
- * This function deletes an existing player based on ID.
- *
- * Deleting a player requires cascading deletion of PlayerGame records first to
- * maintain referential integrity. This function uses a transaction (`tx()`) to
- * ensure that both the PlayerGame records and the Player record are deleted
- * atomically (i.e., either both operations succeed or both fail together).
- *
- * This function performs a "hard" delete that actually removes records from the
- * database. Production systems generally to use "soft" deletes in which records
- * are marked as archived/deleted rather than actually deleting them. This helps
- * support data recovery and audit trails.
- */
-function deletePlayer(request: Request, response: Response, next: NextFunction): void {
-    db.tx((t) => {
-        return t.none('DELETE FROM PlayerGame WHERE playerID=${id}', request.params)
-            .then(() => {
-                return t.oneOrNone('DELETE FROM Player WHERE id=${id} RETURNING id', request.params);
-            });
-    })
-        .then((data: { id: number } | null): void => {
-            returnDataOr404(response, data);
-        })
-        .catch((error: Error): void => {
-            next(error);
-        });
-}
->>>>>>> 09e43d6e
+}